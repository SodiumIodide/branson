--- conflicted
+++ resolved
@@ -164,60 +164,6 @@
   sort(census.begin(), census.end());
 
   // make a list of off rank photons
-<<<<<<< HEAD
-  vector<Photon> off_rank_census;
-  vector<Photon> on_rank_census;
-  vector<uint32_t> n_census_on_rank(n_rank, 0);
-  int census_p_rank;
-  for (auto& p : census) {
-    census_p_rank = mesh->get_rank( p.get_cell());
-    if (census_p_rank != rank) {
-      off_rank_census.push_back(p);
-      n_census_on_rank[census_p_rank]++;
-    }
-    else
-      on_rank_census.push_back(p);
-  }
-
-  // determine the number of census particles on each rank
-  n_census_on_rank[rank] += on_rank_census.size();
-
-  MPI_Allreduce(MPI_IN_PLACE, &n_census_on_rank[0], n_rank, MPI_UNSIGNED, MPI_SUM,
-    MPI_COMM_WORLD);
-
-  uint64_t avg_census = std::accumulate(n_census_on_rank.begin(), n_census_on_rank.end(), 0)/n_rank;
-  uint64_t max_census = *std::max_element(n_census_on_rank.begin(), n_census_on_rank.end());
-
-  if (rank == 0) {
-    std::cout<<"Max census on rank: "<<max_census;
-    std::cout<<", average census: "<<avg_census<<std::endl;
-  }
-
-  // take only the on-rank part of the census back with us here 
-  census = on_rank_census;
-  on_rank_census.clear();
-
-  //size of census list
-  uint32_t n_census = off_rank_census.size();
-  std::set<int32_t> acceptor_ranks;
-
-  // count the photons belonging to each rank and the start index of each
-  // count the ranks that you will send to, add them to a vector
-  // if rank has less than average, return their census, otherwise keep it (it's
-  // probably a hot rank)
-  vector<uint32_t> rank_count(n_rank, 0);
-  vector<uint32_t> rank_start(n_rank, 0);
-  vector<bool> rank_found(n_rank, false);
-  uint32_t r;
-  for (uint32_t i=0; i<n_census; ++i) {
-    r = mesh->get_rank(off_rank_census[i].get_cell());
-    rank_count[r]++;
-    if(rank_found[r]==false) {
-      rank_found[r]=true;
-      rank_start[r] =i;
-      if (n_census_on_rank[r] < avg_census)
-        acceptor_ranks.insert(r);
-=======
   std::map<int32_t, uint64_t> rank_start;
   vector<uint64_t> n_census_on_rank(n_rank, 0);
   vector<uint64_t> n_census_on_rank_global(n_rank, 0);
@@ -254,12 +200,7 @@
   for (auto ir : rank_start) {
     if (n_census_on_rank_global[ir.first] < avg_census && ir.first != rank) {
       acceptor_ranks.insert(ir.first);
->>>>>>> dcd6ba9c
-    }
-
-    // if this rank is already overloaded, save it to your census
-    if (n_census_on_rank[r] >= avg_census)
-      census.push_back(off_rank_census[i]);
+    }
   }
 
   int n_global_acceptors = acceptor_ranks.size();
@@ -269,11 +210,7 @@
   // get the number of ranks that will send us a message
   const int one = 1;
   int *n_donors_win;
-<<<<<<< HEAD
-  int n_donors(0); 
-=======
   int n_donors(0);
->>>>>>> dcd6ba9c
 
   // create the RMA memory windows for each value
   MPI_Win win;
@@ -294,18 +231,11 @@
   n_donors = n_donors_win[0];
   MPI_Win_free(&win);
 
-<<<<<<< HEAD
+
   int n_global_donors = n_donors;
   MPI_Allreduce(MPI_IN_PLACE, &n_global_donors, 1, MPI_INT, MPI_SUM,
     MPI_COMM_WORLD);
 
-=======
-
-  int n_global_donors = n_donors;
-  MPI_Allreduce(MPI_IN_PLACE, &n_global_donors, 1, MPI_INT, MPI_SUM,
-    MPI_COMM_WORLD);
-
->>>>>>> dcd6ba9c
   if (rank == 0) {
     std::cout<<"Total acceptors: "<<n_global_acceptors;
     std::cout<<", total donors: "<<n_global_donors<<std::endl;
@@ -323,16 +253,6 @@
   // send the number of photons to your acceptor ranks
   int index = 0;
   for (auto ir : acceptor_ranks) {
-<<<<<<< HEAD
-    MPI_Isend(&rank_count[ir], 1,  MPI_UNSIGNED, ir, 0,
-      MPI_COMM_WORLD, &s_reqs[index]);
-    index++;
-  }
-  
-  // get the number of photons received from donor ranks
-  for (int i =0; i<n_donors; ++i) {
-    MPI_Irecv(&recv_from_rank[i], 1, MPI_UNSIGNED, MPI_ANY_SOURCE, 0, 
-=======
     MPI_Isend(&n_census_on_rank[ir], 1,  MPI_UNSIGNED, ir, 0,
       MPI_COMM_WORLD, &s_reqs[index]);
     index++;
@@ -341,7 +261,6 @@
   // get the number of photons received from donor ranks
   for (int i =0; i<n_donors; ++i) {
     MPI_Irecv(&recv_from_rank[i], 1, MPI_UNSIGNED, MPI_ANY_SOURCE, 0,
->>>>>>> dcd6ba9c
       MPI_COMM_WORLD, &r_reqs[i]);
   }
 
@@ -367,21 +286,10 @@
   index =0;
   for (auto& ir : acceptor_ranks) {
     int start_copy = rank_start[ir];
-<<<<<<< HEAD
-    MPI_Isend(&off_rank_census[start_copy], rank_count[ir], MPI_Particle,
-      ir, 0, MPI_COMM_WORLD, &s_reqs[index]);
-    index++;
-  }
-
-  MPI_Waitall(acceptor_ranks.size(), s_reqs, MPI_STATUS_IGNORE);
-  MPI_Waitall(n_donors, r_reqs, MPI_STATUS_IGNORE);
-  MPI_Barrier(MPI_COMM_WORLD);
-=======
     MPI_Isend(&census[rank_start[ir]], n_census_on_rank[ir], MPI_Particle,
       ir, 0, MPI_COMM_WORLD, &s_reqs[index]);
     index++;
   }
->>>>>>> dcd6ba9c
 
   MPI_Waitall(acceptor_ranks.size(), s_reqs, MPI_STATUS_IGNORE);
   MPI_Waitall(n_donors, r_reqs, MPI_STATUS_IGNORE);
@@ -398,11 +306,7 @@
   //copy received census photons to the end of the census list
   vector<Photon> new_on_rank_census;
   for (uint32_t i=0; i<n_donors; ++i) {
-<<<<<<< HEAD
-    new_on_rank_census.insert(new_on_rank_census.end(),
-=======
     census.insert(census.end(),
->>>>>>> dcd6ba9c
       recv_photons[i].begin(), recv_photons[i].end());
   }
 
