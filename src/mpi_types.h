--- conflicted
+++ resolved
@@ -36,19 +36,11 @@
 
       // remake the MPI cell datatype from mesh
       const int cell_entry_count = 3 ;
-<<<<<<< HEAD
-      // 7 uint32_t, 6 int, 13 double
-      int cell_array_of_block_length[4] = {16, 6, 14};
-      // Displacements of each type in the cell
-      MPI_Aint cell_array_of_block_displace[3] =
-        {0, 16*sizeof(uint32_t),  16*sizeof(uint32_t)+6*sizeof(int)};
-=======
       // 16 uint32_t, 6 int, 14 double
       int cell_array_of_block_length[4] = {16, 6, 14};
       // Displacements of each type in the cell
       MPI_Aint cell_array_of_block_displace[3] =
         {0, 16*sizeof(uint32_t),  16*sizeof(int32_t)+6*sizeof(int)};
->>>>>>> f73128c4
       //Type of each memory block
       MPI_Datatype cell_array_of_types[3] = {MPI_UNSIGNED, MPI_INT, MPI_DOUBLE};
 
@@ -77,11 +69,7 @@
 
       // Displacements of each type in the cell
       MPI_Aint particle_array_of_block_displace[2] =
-<<<<<<< HEAD
         {0, 4*sizeof(uint32_t)};
-=======
-        {0, 2*sizeof(uint32_t)};
->>>>>>> f73128c4
 
       //Type of each memory block
       MPI_Datatype particle_array_of_types[2] = {MPI_UNSIGNED, MPI_DOUBLE};
@@ -101,11 +89,7 @@
 
     // make and commit the MPI tally type
     {
-<<<<<<< HEAD
-      // make the Work Packet
-=======
       // make the Tally object
->>>>>>> f73128c4
       const int tally_entry_count = 2;
 
       // 1 uint32_t, 1 double
